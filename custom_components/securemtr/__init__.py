"""Integration setup for securemtr water heater support."""

from __future__ import annotations

import asyncio
from collections.abc import Callable
from contextlib import suppress
from dataclasses import dataclass, field
from datetime import datetime
import logging
from datetime import datetime, timedelta
from typing import Any

from aiohttp import ClientWebSocketResponse
from homeassistant.config_entries import ConfigEntry
from homeassistant.const import CONF_EMAIL, CONF_PASSWORD
from homeassistant.core import HomeAssistant
from homeassistant.helpers.aiohttp_client import async_get_clientsession
<<<<<<< HEAD
from homeassistant.helpers.dispatcher import async_dispatcher_send
=======
from homeassistant.helpers.event import async_track_time_change
>>>>>>> 17635401
from homeassistant.util import dt as dt_util

from .beanbag import (
    BeanbagBackend,
    BeanbagError,
    BeanbagGateway,
    BeanbagSession,
    BeanbagStateSnapshot,
)

DOMAIN = "securemtr"

_RUNTIME_UPDATE_SIGNAL = "securemtr_runtime_update"

_LOGGER = logging.getLogger(__name__)


@dataclass(slots=True)
class SecuremtrRuntimeData:
    """Track runtime Beanbag backend state for a config entry."""

    backend: BeanbagBackend
    session: BeanbagSession | None = None
    websocket: ClientWebSocketResponse | None = None
    startup_task: asyncio.Task[Any] | None = None
    controller: SecuremtrController | None = None
    controller_ready: asyncio.Event = field(default_factory=asyncio.Event)
    command_lock: asyncio.Lock = field(default_factory=asyncio.Lock)
    primary_power_on: bool | None = None
    timed_boost_enabled: bool | None = None
    timed_boost_active: bool | None = None
    timed_boost_end_minute: int | None = None
    timed_boost_end_time: datetime | None = None
    zone_topology: list[dict[str, Any]] | None = None
    schedule_overview: dict[str, Any] | None = None
    device_metadata: dict[str, Any] | None = None
    device_configuration: dict[str, Any] | None = None
    state_snapshot: BeanbagStateSnapshot | None = None
    consumption_metrics_log: list[dict[str, Any]] = field(default_factory=list)
    consumption_schedule_unsub: Callable[[], None] | None = None


def _entry_display_name(entry: ConfigEntry) -> str:
    """Return a non-sensitive identifier for a config entry."""

    title = getattr(entry, "title", None)
    if isinstance(title, str) and title.strip():
        return title

    entry_id = getattr(entry, "entry_id", None)
    if isinstance(entry_id, str) and entry_id.strip():
        return entry_id

    return DOMAIN


async def async_setup(hass: HomeAssistant, config: dict[str, Any]) -> bool:
    """Set up the securemtr integration."""
    _LOGGER.info("Starting securemtr integration setup")
    hass.data.setdefault(DOMAIN, {})
    _LOGGER.info("securemtr integration setup completed")
    return True


async def async_setup_entry(hass: HomeAssistant, entry: ConfigEntry) -> bool:
    """Set up securemtr from a config entry."""
    entry_identifier = _entry_display_name(entry)
    _LOGGER.info("Setting up config entry for securemtr: %s", entry_identifier)

    hass.data.setdefault(DOMAIN, {})

    session = async_get_clientsession(hass)
    runtime = SecuremtrRuntimeData(backend=BeanbagBackend(session))
    hass.data[DOMAIN][entry.entry_id] = runtime

    runtime.startup_task = hass.async_create_task(_async_start_backend(entry, runtime))

    def _scheduled_consumption_refresh(now: datetime) -> None:
        """Trigger the scheduled consumption metrics task."""

        _LOGGER.debug(
            "Scheduled consumption metrics refresh triggered for %s", entry_identifier
        )
        hass.async_create_task(consumption_metrics(hass, entry))

    runtime.consumption_schedule_unsub = async_track_time_change(
        hass,
        _scheduled_consumption_refresh,
        hour=1,
        minute=0,
        second=0,
    )

    config_entries_helper = getattr(hass, "config_entries", None)
    if config_entries_helper is not None:
<<<<<<< HEAD
        await config_entries_helper.async_forward_entry_setups(entry, ["switch"])
        await config_entries_helper.async_forward_entry_setups(
            entry, ["button", "binary_sensor", "sensor"]
=======
        await config_entries_helper.async_forward_entry_setups(
            entry, ["switch", "button"]
>>>>>>> 17635401
        )
    else:
        _LOGGER.debug(
            "config_entries helper unavailable; skipping platform setup for %s",
            entry_identifier,
        )

    _LOGGER.info("Config entry setup completed for securemtr: %s", entry_identifier)
    return True


async def async_unload_entry(hass: HomeAssistant, entry: ConfigEntry) -> bool:
    """Unload a securemtr config entry."""
    entry_identifier = _entry_display_name(entry)
    _LOGGER.info("Unloading securemtr config entry: %s", entry_identifier)

    hass.data.setdefault(DOMAIN, {})
    runtime: SecuremtrRuntimeData | None = hass.data[DOMAIN].pop(entry.entry_id, None)

    config_entries_helper = getattr(hass, "config_entries", None)
    if config_entries_helper is not None:
        unload_ok = await config_entries_helper.async_unload_platforms(
<<<<<<< HEAD
            entry, ["switch", "button", "binary_sensor", "sensor"]
=======
            entry, ["switch", "button"]
>>>>>>> 17635401
        )
    else:
        unload_ok = True
        _LOGGER.debug(
            "config_entries helper unavailable; skipping platform unload for %s",
            entry_identifier,
        )

    if runtime is None:
        _LOGGER.info("securemtr config entry unloaded: %s", entry_identifier)
        return unload_ok

    if runtime.consumption_schedule_unsub is not None:
        runtime.consumption_schedule_unsub()
        runtime.consumption_schedule_unsub = None

    if runtime.startup_task is not None and not runtime.startup_task.done():
        runtime.startup_task.cancel()
        with suppress(asyncio.CancelledError):
            await runtime.startup_task

    if runtime.websocket is not None and not runtime.websocket.closed:
        await runtime.websocket.close()

    _LOGGER.info("securemtr config entry unloaded: %s", entry_identifier)
    return unload_ok


async def _async_start_backend(
    entry: ConfigEntry, runtime: SecuremtrRuntimeData
) -> None:
    """Authenticate with Beanbag and establish the WebSocket connection."""

    email: str = entry.data.get(CONF_EMAIL, "").strip()
    password_digest: str = entry.data.get(CONF_PASSWORD, "")
    entry_identifier = _entry_display_name(entry)

    if not email or not password_digest:
        _LOGGER.error("Missing credentials for securemtr entry %s", entry_identifier)
        return

    _LOGGER.info("Starting Beanbag backend for %s", entry_identifier)

    try:
        session, websocket = await runtime.backend.login_and_connect(
            email, password_digest
        )
    except BeanbagError as error:
        _LOGGER.error(
            "Failed to initialize Beanbag backend for %s: %s", entry_identifier, error
        )
        return

    runtime.session = session
    runtime.websocket = websocket

    try:
        controller = await _async_fetch_controller(entry, runtime)
    except BeanbagError as error:
        _LOGGER.error(
            "Unable to fetch securemtr controller details for %s: %s",
            entry_identifier,
            error,
        )
    except Exception:
        _LOGGER.exception(
            "Unexpected error while fetching securemtr controller for %s",
            entry_identifier,
        )
    else:
        runtime.controller = controller
        _LOGGER.info(
            "Discovered securemtr controller %s (%s)",
            controller.identifier,
            controller.name,
        )
    finally:
        runtime.controller_ready.set()

    _LOGGER.info("Beanbag backend connected for %s", entry_identifier)


async def _async_refresh_connection(
    entry: ConfigEntry, runtime: SecuremtrRuntimeData
) -> bool:
    """Ensure the Beanbag WebSocket connection is available."""

    session = runtime.session
    websocket = runtime.websocket

    if session is not None and websocket is not None and not websocket.closed:
        return True

    email: str = entry.data.get(CONF_EMAIL, "").strip()
    password_digest: str = entry.data.get(CONF_PASSWORD, "")
    entry_identifier = _entry_display_name(entry)

    if not email or not password_digest:
        _LOGGER.error(
            "Missing credentials for securemtr entry %s during reconnection",
            entry_identifier,
        )
        return False

    try:
        session, websocket = await runtime.backend.login_and_connect(
            email, password_digest
        )
    except BeanbagError as error:
        _LOGGER.error(
            "Failed to refresh Beanbag connection for %s: %s",
            entry_identifier,
            error,
        )
        return False

    runtime.session = session
    runtime.websocket = websocket
    _LOGGER.info("Re-established Beanbag connection for %s", entry_identifier)
    return True


@dataclass(slots=True)
class SecuremtrController:
    """Represent the discovered Secure Meters controller."""

    identifier: str
    name: str
    gateway_id: str
    serial_number: str | None = None
    firmware_version: str | None = None
    model: str | None = None


async def _async_fetch_controller(
    entry: ConfigEntry, runtime: SecuremtrRuntimeData
) -> SecuremtrController:
    """Retrieve controller metadata via the Beanbag WebSocket."""

    session = runtime.session
    websocket = runtime.websocket
    entry_identifier = _entry_display_name(entry)

    if session is None or websocket is None:
        raise BeanbagError("Beanbag session or websocket is unavailable")

    if not session.gateways:
        raise BeanbagError(
            f"No Beanbag gateways available for entry {entry_identifier}"
        )

    gateway = session.gateways[0]
    backend = runtime.backend

    runtime.zone_topology = await backend.read_zone_topology(
        session, websocket, gateway.gateway_id
    )

    try:
        await backend.sync_gateway_clock(session, websocket, gateway.gateway_id)
    except BeanbagError:
        _LOGGER.warning(
            "Secure Meters controller clock synchronisation failed for %s",
            entry_identifier,
        )

    runtime.schedule_overview = await backend.read_schedule_overview(
        session, websocket, gateway.gateway_id
    )

    metadata = await backend.read_device_metadata(
        session, websocket, gateway.gateway_id
    )
    runtime.device_metadata = metadata

    runtime.device_configuration = await backend.read_device_configuration(
        session, websocket, gateway.gateway_id
    )

    state_snapshot = await backend.read_live_state(
        session, websocket, gateway.gateway_id
    )
    runtime.state_snapshot = state_snapshot
    runtime.primary_power_on = state_snapshot.primary_power_on
    runtime.timed_boost_enabled = state_snapshot.timed_boost_enabled
    runtime.timed_boost_active = state_snapshot.timed_boost_active
    runtime.timed_boost_end_minute = state_snapshot.timed_boost_end_minute
    runtime.timed_boost_end_time = coerce_end_time(state_snapshot.timed_boost_end_minute)

    return _build_controller(metadata, gateway)


def runtime_update_signal(entry_id: str) -> str:
    """Return the dispatcher signal name for runtime updates."""

    return f"{_RUNTIME_UPDATE_SIGNAL}_{entry_id}"


def async_dispatch_runtime_update(hass: HomeAssistant, entry_id: str) -> None:
    """Notify entities that runtime state has been updated."""

    async_dispatcher_send(hass, runtime_update_signal(entry_id))


def coerce_end_time(end_minute: int | None) -> datetime | None:
    """Convert an end-minute payload into an aware datetime."""

    if end_minute is None:
        return None

    if not isinstance(end_minute, int) or end_minute < 0:
        return None

    now_local = dt_util.now()
    midnight = now_local.replace(hour=0, minute=0, second=0, microsecond=0)
    candidate = midnight + timedelta(minutes=end_minute)
    if candidate <= now_local:
        candidate += timedelta(days=1)
    return dt_util.as_utc(candidate)


def _build_controller(
    metadata: dict[str, Any], gateway: BeanbagGateway
) -> SecuremtrController:
    """Translate metadata and gateway context into a controller object."""

    identifier_candidates = (
        _normalize_identifier(metadata.get("BOI")),
        _normalize_identifier(metadata.get("SN")),
        _normalize_identifier(gateway.gateway_id),
    )

    identifier = next(
        (candidate for candidate in identifier_candidates if candidate), DOMAIN
    )

    serial_value = metadata.get("SN")
    serial_number = (
        str(serial_value).strip()
        if isinstance(serial_value, (str, int, float))
        else None
    )
    if serial_number == "":
        serial_number = None

    firmware_value = metadata.get("FV")
    firmware_version = (
        str(firmware_value).strip()
        if isinstance(firmware_value, (str, int, float)) and str(firmware_value).strip()
        else None
    )

    model_value = metadata.get("MD")
    model = (
        str(model_value).strip()
        if isinstance(model_value, (str, int, float)) and str(model_value).strip()
        else None
    )

    raw_name = metadata.get("N")
    if isinstance(raw_name, (str, int, float)):
        candidate_name = str(raw_name).strip()
    else:
        candidate_name = ""

    serial_display = serial_number or identifier
    default_name = (
        f"E7+ Water Heater (SN: {serial_number})"
        if serial_number
        else f"E7+ Water Heater ({serial_display})"
    )

    name = (
        candidate_name
        if candidate_name and not candidate_name.isdigit()
        else default_name
    )

    return SecuremtrController(
        identifier=identifier,
        name=name,
        gateway_id=gateway.gateway_id,
        serial_number=serial_number,
        firmware_version=firmware_version,
        model=model,
    )


async def consumption_metrics(hass: HomeAssistant, entry: ConfigEntry) -> None:
    """Refresh and persist seven-day consumption metrics for the controller."""

    entry_identifier = _entry_display_name(entry)
    domain_state = hass.data.get(DOMAIN, {})
    runtime: SecuremtrRuntimeData | None = domain_state.get(entry.entry_id)

    if runtime is None:
        _LOGGER.error(
            "Runtime data unavailable while requesting consumption metrics for %s",
            entry_identifier,
        )
        return

    if not await _async_refresh_connection(entry, runtime):
        return

    session = runtime.session
    websocket = runtime.websocket
    controller = runtime.controller

    if session is None or websocket is None or controller is None:
        _LOGGER.error(
            "Secure Meters connection unavailable for energy history request: %s",
            entry_identifier,
        )
        return

    try:
        samples = await runtime.backend.read_energy_history(
            session, websocket, controller.gateway_id
        )
    except BeanbagError as error:
        _LOGGER.error(
            "Failed to fetch energy history for %s: %s",
            entry_identifier,
            error,
        )
        return

    metrics: list[dict[str, Any]] = []
    for sample in samples:
        iso_timestamp = dt_util.utc_from_timestamp(sample.timestamp).isoformat()
        metrics.append(
            {
                "timestamp": iso_timestamp,
                "epoch_seconds": sample.timestamp,
                "primary_energy_kwh": sample.primary_energy_kwh,
                "boost_energy_kwh": sample.boost_energy_kwh,
                "primary_scheduled_minutes": sample.primary_scheduled_minutes,
                "primary_active_minutes": sample.primary_active_minutes,
                "boost_scheduled_minutes": sample.boost_scheduled_minutes,
                "boost_active_minutes": sample.boost_active_minutes,
            }
        )

    if len(metrics) > 7:
        metrics = metrics[-7:]

    runtime.consumption_metrics_log = metrics
    _LOGGER.debug(
        "Secure Meters consumption metrics updated (%s entries): %s",
        len(metrics),
        metrics,
    )


def _normalize_identifier(value: Any) -> str | None:
    """Return a sanitized identifier candidate when possible."""

    if isinstance(value, bool):
        return None

    if isinstance(value, (str, int, float)):
        candidate = str(value).strip()
        if candidate and candidate.lower() != "none":
            return candidate

    return None<|MERGE_RESOLUTION|>--- conflicted
+++ resolved
@@ -16,11 +16,8 @@
 from homeassistant.const import CONF_EMAIL, CONF_PASSWORD
 from homeassistant.core import HomeAssistant
 from homeassistant.helpers.aiohttp_client import async_get_clientsession
-<<<<<<< HEAD
 from homeassistant.helpers.dispatcher import async_dispatcher_send
-=======
 from homeassistant.helpers.event import async_track_time_change
->>>>>>> 17635401
 from homeassistant.util import dt as dt_util
 
 from .beanbag import (
@@ -116,14 +113,8 @@
 
     config_entries_helper = getattr(hass, "config_entries", None)
     if config_entries_helper is not None:
-<<<<<<< HEAD
-        await config_entries_helper.async_forward_entry_setups(entry, ["switch"])
         await config_entries_helper.async_forward_entry_setups(
-            entry, ["button", "binary_sensor", "sensor"]
-=======
-        await config_entries_helper.async_forward_entry_setups(
-            entry, ["switch", "button"]
->>>>>>> 17635401
+            entry, ["button", "binary_sensor", "sensor", "switch"]
         )
     else:
         _LOGGER.debug(
@@ -146,11 +137,7 @@
     config_entries_helper = getattr(hass, "config_entries", None)
     if config_entries_helper is not None:
         unload_ok = await config_entries_helper.async_unload_platforms(
-<<<<<<< HEAD
             entry, ["switch", "button", "binary_sensor", "sensor"]
-=======
-            entry, ["switch", "button"]
->>>>>>> 17635401
         )
     else:
         unload_ok = True
